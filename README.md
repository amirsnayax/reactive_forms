# Reactive Forms

This is a model-driven approach to handling Forms inputs and validations, heavily inspired in [Angular's Reactive Forms](https://angular.io/guide/reactive-forms).

![Pub Version](https://img.shields.io/pub/v/reactive_forms) ![GitHub](https://img.shields.io/github/license/joanpablo/reactive_forms) ![GitHub top language](https://img.shields.io/github/languages/top/joanpablo/reactive_forms) ![flutter tests](https://github.com/joanpablo/reactive_forms/workflows/flutter%20tests/badge.svg?branch=master) [![Codacy Badge](https://app.codacy.com/project/badge/Grade/a4e40d632feb41b5af624cbd36064c83)](https://www.codacy.com/manual/joanpablo/reactive_forms?utm_source=github.com&amp;utm_medium=referral&amp;utm_content=joanpablo/reactive_forms&amp;utm_campaign=Badge_Grade) [![codecov](https://codecov.io/gh/joanpablo/reactive_forms/branch/master/graph/badge.svg)](https://codecov.io/gh/joanpablo/reactive_forms)

## Getting Started

For help getting started with Flutter, view the 
[online documentation](https://flutter.dev/docs), which offers tutorials, 
samples, guidance on mobile development, and a full API reference.

## Minimum Requirements

- Dart SDK: >=2.7.0 <3.0.0
- Flutter: >= 1.17.0

## Installation and Usage

Once you're familiar with Flutter you may install this package adding `reactive_forms` to the dependencies list
of the `pubspec.yaml` file as follow:

```yaml
dependencies:
  flutter:
    sdk: flutter

<<<<<<< HEAD
  reactive_forms: ^5.0.1
=======
  reactive_forms: ^5.0.2
>>>>>>> 84e883a4
```

Then run the command `flutter packages get` on the console.

## Creating a form

A *form* is composed by multiple fields or *controls*.

To declare a form with the fields *name* and *email* is as simple as:

```dart
final form = FormGroup({
  'name': FormControl(value: 'John Doe'),
  'email': FormControl(),
});
```

## Default Values

Notice in the example above that in the case of the *name* we have also set a default value, in the case of the *email* the default value is **null**.

## How to get Form data
You can get the value of a single **FormControl** as simple as:

```dart
String get name() => this.form.control('name').value;
```

But you can also get the complete *Form* data as follows:

```dart
final form = FormGroup({
  'name': FormControl(value: 'John Doe'),
  'email': FormControl(value: 'johndoe@email.com'),
});

print(form.value);
```

The previous code prints the following output:

```json
{
  "name": "John Doe",
  "email": "johndoe@email.com"
}
```

> **FormGroup.value** returns an instance of **Map<String, dynamic>** with each field and its value.

## What about Validators?

You can add validators to a **FormControl** as follows:

```dart
final form = FormGroup({
  'name': FormControl(validators: [Validators.required]),
  'email': FormControl(validators: [
    Validators.required,
    Validators.email,
  ]),
});
```

> If at least one **FormControl** is **invalid** then the FormGroup is **invalid**  

There are common predefined validators, but you can implement custom validators too.  
### Predefined validators
- Validators.required
- Validators.requiredTrue
- Validators.email
- Validators.number
- Validators.min
- Validators.max
- Validators.minLength
- Validators.maxLength
- Validators.pattern
- Validators.creditCard
- Validators.mustMatch
- Validators.equals
- Validators.compose
- Validators.composeOR
- Validators.compare

### Custom Validators
A custom **FormControl** validator is a function that receives the *control* to validate and returns a **Map**. If the the value of the *control* is valid the function must returns **null** otherwise returns a **Map** with a key and custom information, in the previous example we just set **true** as custom information.

Lets implement a custom validator that validates a control's value must be *true*:

```dart
final form = FormGroup({
  'acceptLicense': FormControl<bool>(
    value: false, 
    validators: [_requiredTrue], // custom validator
  ),
});
```

```dart
/// Validates that control's value must be `true`
Map<String, dynamic> _requiredTrue(AbstractControl control) {
  return control.value is bool && control.value == true 
  ? null 
  : {'required': true};
}
``` 

> You can see the current implementation of predefined validators in the source code to see more examples.

### Pattern Validator

***Validator.pattern*** is a validator that comes with **Reactive Forms**. Validation using regular expressions have been always a very useful tool to solve validation requirements. Lets see how we can validate American Express card numbers: 

> American Express card numbers start with 34 or 37 and have 15 digits.

```dart
const AmericanExpressPattern = r'^3[47][0-9]{13}$';

final cardNumber = FormControl(
  validators: [Validators.pattern(AmericanExpressPattern)],
);

cardNumber.value = '395465465421'; // not a valid number

expect(cardNumber.valid, false);
expect(cardNumber.errors.containsKey('pattern'), true);
```
> The above code is a Unit Test extracted from **Reactive Forms** tests.

If we *print* the value of **FormControl.errors**:

```dart
print(cardNumber.errors);
```

 We will get a *Map* like this:

```json
{
  "pattern": {
    "requiredPattern": "^3[47][0-9]{13}$", 
    "actualValue": 395465465421
  }
}
```

### FormGroup validators

There are special validators that can be attached to **FormGroup**. In the next section we will see an example of that.

## What about Password and Password Confirmation?

There are some cases where we want to implement a Form where a validation of a field depends on the value of another field. For example a sign-up form with *email* and *emailConfirmation* or *password* and *passwordConfirmation*.

For that cases we must implement a custom validator and attach it to the **FormGroup**, lets see an example:

```dart
final form = FormGroup({
  'name': FormControl(validators: [Validators.required]),
  'email': FormControl(validators: [Validators.required, Validators.email]),
  'password': FormControl(validators: [
    Validators.required,
    Validators.minLength(8),
  ]),
  'passwordConfirmation': FormControl(),
}, validators: [
  _mustMatch('password', 'passwordConfirmation')
]);
```
> Notice the use of *Validators.**minLength(8)***

In the previous code we have added two more fields to the form: *password* and *passwordConfirmation*, both fields are required and the password must be at least 8 characters length.

However the most important thing here is that we have attached a **validator** to the **FormGroup**. This validator is a custom validator and the implementation follows as:

```dart
ValidatorFunction _mustMatch(String controlName, String matchingControlName) {
  return (AbstractControl control) {
    final form = control as FormGroup;

    final formControl = form.control(controlName);
    final matchingFormControl = form.control(matchingControlName);

    if (formControl.value != matchingFormControl.value) {
      matchingFormControl.setErrors({'mustMatch': true});

      // force messages to show up as soon as possible
      matchingFormControl.markAsTouched(); 
    } else {
      matchingFormControl.setErrors({});
    }

    return null;
  };
}
```

Fortunately you don't have to implement a custom *must match* validator because we have already included it into the code of the **reactive_forms** package so you could reuse it. The previous form definition example will become into:

```dart
final form = FormGroup({
  'name': FormControl(validators: [Validators.required]),
  'email': FormControl(validators: [Validators.required, Validators.email]),
  'emailConfirmation': FormControl(),
  'password': FormControl(validators: [
    Validators.required,
    Validators.minLength(8),
  ]),
  'passwordConfirmation': FormControl(),
}, validators: [
  Validators.mustMatch('email', 'emailConfirmation'),
  Validators.mustMatch('password', 'passwordConfirmation'),
]);
```

## Asynchronous Validators :sunglasses:

Some times you want to perform a validation against a remote server, this operations are more time consuming and need to be done asynchronously. 

For example you want to validate that the *email* the user is currently typing in a *registration form* is unique and is not already used in your application. **Asynchronous Validators** are just another tool so use it wisely.

**Asynchronous Validators** are very similar to their synchronous counterparts, with the following difference:

- The validator function returns a [Future](https://api.dart.dev/stable/dart-async/Future-class.html)

Asynchronous validation executes after the synchronous validation, and is performed only if the synchronous validation is successful. This check allows forms to avoid potentially expensive async validation processes (such as an HTTP request) if the more basic validation methods have already found invalid input.

After asynchronous validation begins, the form control enters a **pending** state. You can inspect the control's pending property and use it to give visual feedback about the ongoing validation operation.

Code speaks more than a thousand words :) so let's see an example.

Let's implement the previous mentioned example: the user is typing the email in a registration Form and you want to validate that the *email* is unique in your System. We will implement a *custom async validator* for that purpose.

```dart
final form = FormGroup({
  'email': FormControl<String>(
    validators: [
      Validators.required, // traditional required and email validators
      Validators.email,
    ],
    asyncValidators: [_uniqueEmail], // custom asynchronous validator :)
  ),
});
```

We have declared a simple **Form** with an email **field** that is *required* and must have a valid email value, and we have include a custom async validator that will validate if the email is unique. Let's see the implementation of our new async validator:

```dart
/// just a simple array to simulate a database of emails in a server
const inUseEmails = ['johndoe@email.com', 'john@email.com'];

/// Async validator example that simulates a request to a server
/// and validates if the email of the user is unique.
Future<Map<String, dynamic>> _uniqueEmail(AbstractControl control) async {
  final error = {'unique': false};

  final emailAlreadyUsed = await Future.delayed(
    Duration(seconds: 5), // a delay to simulate a time consuming operation
    () => inUseEmails.contains(control.value),
  );

  if (emailAlreadyUsed) {
    control.markAsTouched();
    return error;
  }

  return null;
}
```
> Note the use of **control.markAsTouched()** to force the validation message to show up as soon as possible.

The previous implementation was a simple function that receives the **AbstractControl** and returns a [Future](https://api.dart.dev/stable/dart-async/Future-class.html) that completes 5 seconds after its call and performs a simple check: if the *value* of the *control* is contained in the *server* array of emails.

>If you want to see **Async Validators** in action with a **full example** using widgets and animations to feedback the user we strong advice you to visit our [Wiki](https://github.com/joanpablo/reactive_forms/wiki/Asynchronous-Validators). We have not included the full example in this README.md file just to simplify things here and to not anticipate things that we will see later in this doc.

### Debounce time in async validators  

Asynchronous validators have a debounce time that is useful if you want to minimize requests to a remote API. The debounce time is set in milliseconds and the default value is 250 milliseconds.

You can set a different debounce time as an optionally argument in the **FormControl** constructor.

```dart
final control = FormControl(
  asyncValidators: [_uniqueEmail],
  asyncValidatorsDebounceTime: 1000, // sets 1 second of debounce time.
);
```

## Composing Validators

To explain what Composing Validators is, let's see an example:

We want to validate a text field of an authentication form. 
In this text field the user can write an **email** or a **phone number** and we want to make sure that the information is correctly formatted. We must validate that input is a valid email or a valid phone number.

```dart

final phonePattern = '<some phone regex pattern>';

final form = FormGroup({
  'user': FormControl<String>(
    validators: [
      Validators.composeOR([
        Validators.email,
        Validators.pattern(phonePattern),
      ])
    ],
  ),
});
```
> Note that **Validators.composeOR** receives a collection of validators as argument and returns a validator.

With **Validators.composeOR** we are saying to **FormControl** that **if at least one validator evaluate as VALID then the control is VALID** it's not necessary that both validators evaluate to valid.

Another example could be to validate multiples Credit Card numbers. In that case you have several regular expression patterns for each type of credit card. So the user can introduce a card number and if the information match with at least one pattern then the information is considered as valid.

```dart
final form = FormGroup({
  'cardNumber': FormControl<String>(
    validators: [
      Validators.composeOR([
        Validators.pattern(americanExpressCardPattern),
        Validators.pattern(masterCardPattern),
        Validators.pattern(visaCardPattern),
      ])
    ],
  ),
});
```

## Groups of Groups :grin:

**FormGroup** is not restricted to contains only **FormControl**, it can nest others **FormGroup** so you can create more complex **Forms**.

Supose you have a *Registration Wizzard* with several screens. Each screen collect specific information and at the end you want to collect all that information as one piece of data:

```dart
final form = FormGroup({
  'personal': FormGroup({
    'name': FormControl<String>(validators: [Validators.required]),
    'email': FormControl<String>(validators: [Validators.required]),
  }),
  'phone': FormGroup({
    'phoneNumber': FormControl<String>(validators: [Validators.required]),
    'countryIso': FormControl<String>(validators: [Validators.required]),
  }),
  'address': FormGroup({
    'street': FormControl<String>(validators: [Validators.required]),
    'city': FormControl<String>(validators: [Validators.required]),
    'zip': FormControl<String>(validators: [Validators.required]),
  }),
});
```

Using **FormBuilder** *(read FormBuilder section below)*:

```dart
final form = fb.group({
  'personal': fb.group({
    'name': ['', Validators.required],
    'email': ['', Validators.required],
  }),
  'phone': fb.group({
    'phoneNumber': ['', Validators.required],
    'countryIso': ['', Validators.required],
  }),
  'address': FormGroup({
    'street': ['', Validators.required],
    'city': ['', Validators.required],
    'zip': ['', Validators.required],
  }),
});
```

> Note how we set the *data type* to a **FormControl**, this is not mandatory when define *Forms* but we recommend this syntax.

You can collect all data using **FormGroup.value**:

```dart
void _printFormData(FormGroup form) {
  print(form.value);
}
```

The previous method outputs a *Map* as the following one:

```json
{
  "personal": {
    "name": "...",
    "email": "..."
  },
  "phone": {
    "phoneNumber": "...",
    "countryIso": "..."
  },
  "address": {
    "street": "...",
    "city": "...",
    "zip": "..."
  }
}
```

And of course you can access to a nested **FormGroup** as following:

```dart
FormGroup personalForm = form.control('personal');
```

A simple way to create a wizzard is for example to wrap a [PageView](https://api.flutter.dev/flutter/widgets/PageView-class.html) within a **ReactiveForm** and each *Page* inside the [PageView](https://api.flutter.dev/flutter/widgets/PageView-class.html) can contains a **ReactiveForm** to collect specific data.

## Dynamic forms with **FormArray**

FormArray is an alternative to **FormGroup** for managing any number of unnamed controls. As with **FormGroup** instances, you can dynamically insert and remove controls from **FormArray** instances, and the form array instance value and validation status is calculated from its child controls.

You don't need to define a *key* for each control by *name*, so this is a great option if you don't know the number of child values in advance.

Let's see a simple example:

```dart
final form = FormGroup({
  'emails': FormArray<String>([]), // an empty array of emails
});
```

We have defined just an empty array. Let's define another array with two controls:

```dart
final form = FormGroup({
  'emails': FormArray<String>([
    FormControl<String>(value: 'john@email.com'),
    FormControl<String>(value: 'susan@email.com'),
  ]),
});
```

> Note that you don't have to specify the name of the controls inside of the array.

If we output the *value* of the previous form group we will get something like this:

```dart
print(form.value);
```

```json
{
  "emails": ["john@email.com", "susan@email.com"]
}
```

Lets dynamically add another control:

```dart
final array = form.control('emails') as FormArray<String>;

// adding another email
array.add(
  FormControl<String>(value: 'caroline@email.com'),
);

print(form.value);
``` 

```json
{
  "emails": ["john@email.com", "susan@email.com", "caroline@email.com"]
}
```

Another way of add controls is to assign values directly to the array:

```dart
// Given: an empty array of strings
final array = FormArray<String>([]);

// When: set value to array
array.value = ["john@email.com", "susan@email.com", "caroline@email.com"];

// Then: the array is no longer empty
expect(array.controls.length, 3);

// And: array has a control for each inserted value
expect(array.controls('0').value, "john@email.com");
expect(array.controls('1').value, "susan@email.com");
expect(array.controls('2').value, "caroline@email.com");
```
> To get a control from the array you must pass the index position as a *String*. This is because **FormGroup** and **FormArray** inherited from the same parent class and **FormControl** gets the controls by name (String).

A more advanced example:

```dart
// an array of contacts
final contacts = ['john@email.com', 'susan@email.com', 'caroline@email.com'];

// a form with a list of selected emails
final form = FormGroup({
  'selectedEmails': FormArray<bool>([], // an empty array of controls 
    validators: [emptyAddressee], // validates that at least one email is selected
  ), 
});

// get the array of controls
final formArray = form.control('selectedEmails') as FormArray<bool>;

// populates the array of controls.
// for each contact add a boolean form control to the array.
formArray.addAll(
  contacts.map((email) => FormControl<bool>(value: true)).toList(),
);
````

```dart
// validates that at least one email is selected
Map<String, dynamic> emptyAddressee(AbstractControl control) {
  final emails = (control as FormArray<bool>).value;
  return emails.any((isSelected) => isSelected)
      ? null
      : {'emptyAddressee': true};
}
```

## Arrays of Groups

You can also create arrays of groups:

```dart
// an array of groups
final addressArray = FormArray([
  FormGroup({
    'city': FormControl(value: 'Sofia'),
    'zipCode': FormControl(value: 1000),
  }),
  FormGroup({
    'city': FormControl(value: 'Havana'),
    'zipCode': FormControl(value: 10400),
  }),
]);
```

Another example using **FormBuilder**:

```dart
// an array of groups using FormBuilder
final addressArray = fb.array([
  fb.group({'city': 'Sofia', 'zipCode': 1000}),
  fb.group({'city': 'Havana', 'zipCode': 10400}),
]);
```

or just:

```dart
// an array of groups using a very simple syntax
final addressArray = fb.array([
  {'city': 'Sofia', 'zipCode': 1000},
  {'city': 'Havana', 'zipCode': 10400},
]);
```

You can iterate over groups as follow:

```dart
final cities = addressArray.controls
        .map((control) => control as FormGroup)
        .forEach((form) => form.control('city').value);
```

> A common mistake is to declare an *array* of groups as *FormArray&lt;FormGroup&gt;*.   
>An array of *FormGroup* must be declared as ***FormArray()*** or as ***FormArray&lt;Map&lt;String, dynamic&gt;&gt;()***.

## FormBuilder

The **FormBuilder** provides syntactic sugar that shortens creating instances of a FormGroup, FormArray and FormControl. It reduces the amount of boilerplate needed to build complex forms.

### Groups

```dart
// creates a group
final form = fb.group({
  'name': 'John Doe',
  'email': ['', Validators.required, Validators.email],
  'password': Validators.required,
});
```

The previous code is equivalent to the following one:

```dart
final form = FormGroup({
  'name': FormControl<String>(value: 'John Doe'),
  'email': FormControl<String>(value: '', validators: [Validators.required, Validators.email]),
  'password': FormControl(validators: [Validators.required]),
});
```  

### Arrays

```dart
// creates an array
final aliases = fb.array(['john', 'little john']);
```

### Control state

```dart
// create a group
final group = fb.group(
  // creates a control with default value and disabled state
  'name': fb.state(value: 'john', disabled: true),
);
```

## Nested Controls

To retrieves nested controls you can specify the name of the control as a dot-delimited string that define the path to the control:

```dart
final form = FormGroup({
  'address': FormGroup({
    'zipCode': FormControl<int>(value: 1000),
    'city': FormControl<String>(value: 'Sofia'),
  }),
});

// get nested control value
final city = form.control('address.city');

print(city.value); // outputs: Sofia
```

## Reactive Form Widgets

So far we have only defined our model-driven form, but how do we bind the form definition with our Flutter widgets? Reactive Forms Widgets is the answer ;)

Lets see an example:

```dart
@override
Widget build(BuildContext context) {
  return ReactiveForm(
    formGroup: this.form,
    child: Column(
      children: <Widget>[
        ReactiveTextField(
          formControlName: 'name',
        ),
        ReactiveTextField(
          formControlName: 'email',
        ),
        ReactiveTextField(
          formControlName: 'password',
          obscureText: true,
        ),
      ],
    ),
  );
}
```

> The example above ignores the *emailConfirmation* and *passwordConfirmation* fields previously seen for simplicity.

## How to customize error messages?

```dart
@override
Widget build(BuildContext context) {
  return ReactiveForm(
    formGroup: this.form,
    child: Column(
      children: <Widget>[
        ReactiveTextField(
          formControlName: 'name',
          validationMessages: {
            'required': 'The name must not be empty'
          },
        ),
        ReactiveTextField(
          formControlName: 'email',
          validationMessages: {
            'required': 'The email must not be empty',
            'email': 'The email value must be a valid email'
          },
        ),
        ReactiveTextField(
          formControlName: 'password',
          obscureText: true,
          validationMessages: {
            'required': 'The password must not be empty',
            'minLenght': 'The password must have at least 8 characters'
          },
        ),
      ],
    ),
  );
}
```

> **Reactive Forms** have an utility class called **ValidationMessage** that brings access to 
> common *validation messages*: *required*, *email*, *pattern* and so on. So instead of write 'required' you
> could use *ValidationMessage.required* as the key of validation messages:
> ```dart
> return ReactiveTextField(
>    formControlName: 'email',
>    validationMessages: {
>      ValidationMessage.required: 'The email must not be empty',
>      ValidationMessage.email: 'The email value must be a valid email',
>    },
> ),
> ````
> nice isn't it? ;)

## When does Validation Messages begin to show up?

Even when the **FormControl** is invalid, validation messages will begin to show up when the **FormControl** is **touched**. That means when the user taps on the **ReactiveTextField** widget and then remove focus or completes the text edition.

You can initialize a **FormControl** as **touched** to force the validation messages to show up at the very first time the widget builds.

```dart
final form = FormGroup({
  'name': FormControl(
    value: 'John Doe',
    validators: [Validators.required],
    touched: true,
  ),
});
```

When you set a *value* to a **FormControl** from code and want to show up validations messages 
you must call *FormControl.markAsTouched()* method:

```dart
set name(String newName) {
  final formControl = this.form.control('name');
  formControl.value = newName;
  formControl.markAsTouched();// if newName is invalid then validation messages will show up in UI
}
```

>To mark all children controls of a **FormGroup** and **FormArray** you must call **markAllAsTouched()**.
>```dart
> final form = FormGroup({
>   'name': FormControl(
>     value: 'John Doe',
>     validators: [Validators.required],
>     touched: true,
>   ),
> });
> 
> // marks all children as touched
> form.markAllAsTouched();
>```
>

## Enable/Disable Submit button

For a better User Experience some times we want to enable/disable the *Submit* button based on the validity of the *Form*. Getting this behavior, even in such a great framework as Flutter, some times can be hard and can lead to have individual implementations for each *Form* of the same application plus boilerplate code.  

We will show you two different approaches to accomplish this very easily:
1. Separating Submit Button in a different Widget.
2. Using **ReactiveFormConsumer** widget.

### Separating Submit Button in a different Widget:
Lets add a submit button to our *Form*:

```dart
@override
Widget build(BuildContext context) {
  return ReactiveForm(
    formGroup: this.form,
    child: Column(
      children: <Widget>[
        ReactiveTextField(
          formControlName: 'email',
        ),
        ReactiveTextField(
          formControlName: 'password',
          obscureText: true,
        ),
        MySubmitButton(), 
      ],
    ),
  );
}
```

> The above is a simple sign-in form with *email*, *password*, and a *submit* button.

Now lets see the implementation of the **MySubmitButton** widget:

```dart
class MySubmitButton extends StatelessWidget {
  @override
  Widget build(BuildContext context) {
    final form = ReactiveForm.of(context);
    return RaisedButton(
      child: Text('Submit'),
      onPressed: form.valid ? _onPressed : null,
    );
  }

  void _onPressed() {
    print('Hello Reactive Forms!!!');
  }
}
```

> Notice the use of ***ReactiveForm.of(context)*** to get access to the nearest **FormGroup** up the widget's tree.

In the previous example we have separated the implementation of the *submit* button in a different widget. The reasons behind this is that we want to re-build the *submit* button each time the *validity* of the **FormGroup** changes. We don't want to rebuild the entire *Form*, but just the button.

How is that possible? Well, the answer is in the expression:

```dart
final form = ReactiveForm.of(context);
```

The expression above have two important responsibilities:
- Obtains the nearest **FormGroup** up the widget's tree.
- Register the current **context** with the changes in the **FormGroup** so that if the validity of the **FormGroup** change then the current **context** is *rebuilt*.

The **ReactiveForm** widget has this behavior because is implemented using the [**InheritedNotifier**](https://api.flutter.dev/flutter/widgets/InheritedWidget-class.html).

### Using **ReactiveFormConsumer** widget:

**ReactiveFormConsumer** widget is a wrapped around the **ReactiveForm.of(context)** expression so that we can reimplement the previous example as follows:

```dart
@override
Widget build(BuildContext context) {
  return ReactiveForm(
    formGroup: this.form,
    child: Column(
      children: <Widget>[
        ReactiveTextField(
          formControlName: 'email',
        ),
        ReactiveTextField(
          formControlName: 'password',
          obscureText: true,
        ),
        ReactiveFormConsumer(
          builder: (context, form, child) {
            return RaisedButton(
              child: Text('Submit'),
              onPressed: form.valid ? _onSubmit : null,
            );
          },
        ),
      ],
    ),
  );
}

void _onSubmit() {
  print('Hello Reactive Forms!!!');
}
```

> It is entirely up to you to decide which of the above two approaches to use, but note that to access the **FormGroup** via **ReactiveForm.of(context)** the consumer widget must always be down in the tree of the **ReactiveForm** widget.

## Focus/UnFocus a **FormControl**

There are some cases where we want to add or remove focus on a UI TextField without the interaction of the user. For that particular cases you can use **FormControl.focus()** or **FormControl.unfocus()** methods.

```dart
final form = fb.group({'name': 'John Doe'});

FormControl control = form.control('name');

control.focus(); // UI text field get focus and the device keyboard pop up

control.unfocus(); // UI text field lose focus
```

You can also set focus directly from the Form like:

```dart
final form = fb.group({'name': ''});

form.focus('name'); // UI text field get focus and the device keyboard pop up
```

```dart
final form = fb.group({
  'person': fb.group({
    'name': '',
  }),
});

// set focus to a nested control
form.focus('person.name');
```

## Focus flow between Text Fields

Another example is when you have a form with several text fields and each time the user completes edition in one field you wnat to request next focus field using the keyboard actions:

```dart
final form = fb.group({
  'name': ['', Validators.required],
  'email': ['', Validators.required, Validators.email],
  'password': ['', Validators.required],
});
```

```dart
/// Gets the email
FormControl get email => this.form.control('email');

/// Gets the password
FormControl get password => this.form.control('password');
```

```dart
@override
Widget build(BuildContext context) {
  return ReactiveForm(
    formGroup: this.form,
    child: Column(
      children: <Widget>[
        ReactiveTextField(
          formControlName: 'name',
          textInputAction: TextInputAction.next,
          onSubmitted: () => this.email.focus(), // this.form.focus('email') do the same
        ),
        ReactiveTextField(
          formControlName: 'email',
          textInputAction: TextInputAction.next,
          onSubmitted: () => this.password.focus(), // this.form.focus('password') do the same
        ),
        ReactiveTextField(
          formControlName: 'password',
          obscureText: true,
        ),
      ],
    ),
  );
}
```

## How does **ReactiveTextField** differs from native [TextFormField](https://api.flutter.dev/flutter/material/TextFormField-class.html) or [TextField](https://api.flutter.dev/flutter/material/TextField-class.html)?

**ReactiveTextField** has more in common with *TextFormField* that with *TextField*. As we all know *TextFormField* is a wrapper around the *TextField* widget that brings some extra capabilities such as *Form validations* with properties like *autovalidate* and *validator*. In the same way **ReactiveTextField** is a wrapper around *TextField* that handle the features of validations in a own different way.

**ReactiveTextField** has all the properties that you can find in a common *TextField*, it can be customizable as much as you want just as a simple *TextField* or a *TextFormField*. In fact must of the code was taken from the original TextFormField and ported to have a reactive behavior that binds itself to a **FormControl** in a **two-way** binding. 

Below is an example of how to create some **ReactiveTextField** with some common properties:

```dart
@override
Widget build(BuildContext context) {
  return ReactiveForm(
    formGroup: this.form,
    child: Column(
      children: <Widget>[
        ReactiveTextField(
          formControlName: 'name',
          decoration: InputDecoration(
            labelText: 'Name',
          ),
          textCapitalization: TextCapitalization.words,
          textAlign: TextAlign.center,
          style: TextStyle(backgroundColor: Colors.white),
        ),
        ReactiveTextField(
          formControlName: 'phoneNumber',
          decoration: InputDecoration(
            labelText: 'Phone number',
          ),
          keyboardType: TextInputType.number,
        ),
        ReactiveTextField(
          formControlName: 'password',
          obscureText: true,
          decoration: InputDecoration(
            labelText: 'Password',
          ),
        ),
      ],
    ),
  );
}
```

> Because of the **two-binding** capability of the **ReactiveTextField** with a **FormControl** the widget **don't** include properties as *controller*, *validator*, *autovalidate*, *onSaved*, *onChanged*, *onEditingComplete*, *onFieldSubmitted*, the **FormControl** is responsible for handling validation as well as changes notifications.

## Supported Reactive Form Field Widgets

- ReactiveTextField
- ReactiveDropdownField
- ReactiveSwitch
- ReactiveCheckbox
- ReactiveRadio
- ReactiveSlider
- ReactiveCheckboxListTile
- ReactiveSwitchListTile
- ReactiveRadioListTile

## Bonus Field Widgets

- ReactiveDatePicker
- ReactiveTimePicker

## Other Reactive Forms Widgets

- ReactiveForm
- ReactiveFormConsumer
- ReactiveFormBuilder
- ReactiveFormArray
- ReactiveValueListenableBuilder
- ReactiveStatusListenableBuilder

### ReactiveTextField

We have explain the common usage of a **ReactiveTextField** along this documentation.

### ReactiveDropdownField

**ReactiveDropdownField** as all the other *reactive field widgets* is almost the same as its native version [DropdownButtonFormField](https://api.flutter.dev/flutter/material/DropdownButtonFormField-class.html) but adding two-binding capabilities. The code is ported from the original native implementation. It have all the capability of styles and themes of the native version.

```dart
final form = FormGroup({
  'payment': FormControl(validators: [Validators.required]),
});

@override
Widget build(BuildContext context) {
  return ReactiveForm(
    formGroup: this.form,
    child: Column(
      children: <Widget>[
        ReactiveDropdownField<int>(
          formControlName: 'payment',
          hint: Text('Select payment...'),
          items: [
            DropdownMenuItem(
              value: 0,
              child: Text('Free'),
            ),
            DropdownMenuItem(
              value: 1,
              child: Text('Visa'),
            ),
            DropdownMenuItem(
              value: 2,
              child: Text('Mastercard'),
            ),
            DropdownMenuItem(
              value: 3,
              child: Text('PayPal'),
            ),
          ],
        ),
      ],
    ),
  );
}
```

> As you can see from the above example the usage of **ReactiveDropdownField** is almost the same as the usage of a common [DropdownButtonFormField](https://api.flutter.dev/flutter/material/DropdownButtonFormField-class.html), except for the additional *formControlName* and *validationMessages* properties.

## **ReactiveValueListenableBuilder** to listen when value changes in a **FormControl**

If you want to rebuild a widget each time a FormControl value changes you could use the **ReactiveValueListenableBuilder** widget.

In the following example we are listening for changes in *lightIntensity*. We change that value with a **ReactiveSlider** and show all the time the value in a **Text** widget:

```dart
final form = FormGroup({
  'lightIntensity': FormControl<double>(value: 50.0),
});

@override
Widget build(BuildContext context) {
  return ReactiveForm(
    formGroup: this.form,
    child: Column(
      children: <Widget>[
        ReactiveValueListenableBuilder<double>(
          formControlName: 'lightIntensity',
          builder: (context, value, child) {
            return Text('lights at ${value.toStringAsFixed(2)}%');
          },
        ),
        ReactiveSlider(
          formControlName: 'lightIntensity',
          max: 100.0,
        ),
      ],
    )
  );
}
```

## **ReactiveForm** vs **ReactiveFormBuilder** which one?

Both widgets are responsible for exposing the **FormGroup** to descendants widgets in the tree. Let see an example:

```dart
// using ReactiveForm
@override
Widget build(BuildContext context) {
  return ReactiveForm(
    formGroup: this.form,
    child: ReactiveTextField(
      formControlName: 'email',
    ),
  );
}
```

```dart
// using ReactiveFormBuilder
@override
Widget build(BuildContext context) {
  return ReactiveFormBuilder(
    form: (context) => this.form,
    builder: (context, form, child) {
      return ReactiveTextField(
        formControlName: 'email',
      );
    },
  );
}
```

The main differences are that **ReactiveForm** is a *StatelessWidget* so it doesn't save the instance of the **FormGroup**. So you must declare the instance of the **FormGroup** in a StatefulWidget or resolve it from some Provider (state management library).

```dart
// Using ReactiveForm in a StatelessWidget and resolve the FormGroup from a provider
class SignInForm extends StatelessWidget {
  @override
  Widget build(BuildContext context) {
    final viewModel = Provider.of<SignInViewModel>(context, listen: false);

    return ReactiveForm(
      formGroup: viewModel.form,
      child: ReactiveTextField(
        formControlName: 'email',
      ),
    );
  }
}
```

```dart
// Using ReactiveForm in a StatefulWidget and declaring FormGroup in the state.
class SignInForm extends StatefulWidget {
  @override
  _SignInFormState createState() => _SignInFormState();
}

class _SignInFormState extends State<SignInForm> {
  final form = fb.group({
    'email': Validators.email,
  });

  @override
  Widget build(BuildContext context) {
    return ReactiveForm(
      formGroup: this.form,
      child: ReactiveTextField(
        formControlName: 'email',
      ),
    );
  }
}
```

> If you declare a **FormGroup** in a *StatelessWidget* the *group* will be destroyed a created each time the instance of the *StatelessWidget* is destroyed and created, so you must preserve the **FormGroup** in a state or in a Bloc/Provider/etc.

By the other hand **ReactiveFormBuilder** is implemented as a *StatefulWidget* so it holds the created **FormGroup** in its state. That way is safe to declares the **FormGroup** in a StatelessWidget or get it from a Bloc/Provider/etc.

```dart
class SignInForm extends StatelessWidget {
  @override
  Widget build(BuildContext context) {
    return ReactiveFormBuilder(
      form: (context) => fb.group({'email': Validators.email}),
      builder: (context, form, child) {
        return ReactiveTextField(
          formControlName: 'email',
        );
      },
    );
  }
}
```

You should use **ReactiveForm** if:
- The form is complex enough.
- You need to listen for changes to execute some business logic.
- You are using some State Management library like Provider or Bloc.
- You are OK of using StatefulWidget in a very simple Form.

You should use **ReactiveFormBuilder** if:
- The form is quite simple enough and doesn't need a separate Provider/Bloc state.

But the final decision is really up to you, you can use any of them in any situations ;)

## Reactive Forms + [Provider](https://pub.dev/packages/provider) plugin :muscle:

Although **Reactive Forms** can be used with any state management library or even without any one at all, **Reactive Forms** gets its maximum potential when is used in combination with a state management library like the [Provider](https://pub.dev/packages/provider) plugin.

This way you can separate UI logic from business logic and you can define the **FormGroup** inside a business logic class and then exposes that class to widgets with mechanism like the one [Provider](https://pub.dev/packages/provider) plugin brings.

## How create a custom Reactive Widget?

**Reactive Forms** is not limited just to common widgets in *Forms* like text, dropdowns, sliders switch fields and etc, you can easily create **custom widgets** that **two-way** binds to **FormControls** and create your own set of *Reactive Widgets* ;)

In our [Wiki](https://github.com/joanpablo/reactive_forms/wiki/Custom-Reactive-Widgets) you can find a tutorial of how to create your custom Reactive Widget. 

## What is not **Reactive Forms**

- **Reactive Forms** is not a fancy widgets package. It is not a library that brings some new Widgets with new shapes, colors or animations. It lets you to decide the shapes, colors, and animations you want for your widgets, but frees you from the responsibility of gathering and validating the data. And keeps the data in sync between your model and your widgets.

- **Reactive Forms** does not pretend to replace the native widgets that you commonly use in your Flutter projects like *TextFormField*, *DropdownButtonFormField* or *CheckboxListTile*. Instead of that it brings new two-way binding capabilities and much more features to those same widgets.

## What is **Reactive Forms**

- **Reactive Forms** provides a model-driven approach to handling form inputs whose values change over time. It's heavily inspired in Angular Reactive Form.
- It lets you focus on business logic and save you time from collect, validate and mantain synchronization between your models and widgets.
- Remove boilerplate code and brings you the posibility to write clean code defining a separation between model and UI with minimal efforts.
- And it integrates perfectly well with common state management libraries like [Provider](https://pub.dev/packages/provider), [Bloc](https://pub.dev/packages/bloc) and many others good libraries the community has created.

## Migrate from 1.x to 2.x

Events renamed:

- In **AbstractControl**
  - *onValueChanged* to **valueChanges**
  - *onStatusChanged* to **statusChanges**
  - *onTouched* to **touchChanges**  

- In **FormGroup** and **FormArray**
  - *onCollectionChanged* to **collectionChanges**

- In **FormControl**
  - *onFocusChanged* to **focusChanges**  

All events are now **Streams** so previous codes like the following one:

```dart
final control = FormControl<String>();

// listen to control changes
control.onValueChanged.addListener((){
  // must access the control to get the value 
  print(control.value);
});

control.value = 'Hello Reactive Forms!';
```

converts now to:

```dart
final control = FormControl<String>();

// listen to control changes
control.valueChanges.listen((String value){
  // the value arrives from the arguments :)
  print(value);
});

control.value = 'Hello Reactive Forms!';
```

## Breaking changes in 3.x

Set a value directly to a **FormControl** from code do not marks the control as **touched**,
you must explicitly call **FormControl.markAsTouched()** to show up validation messages in UI. Example:

```dart
set name(String newName) {
  final formControl = this.form.control('name');
  formControl.value = newName;
  formControl.markAsTouched();// if newName is invalid then validation messages will show up in UI
}
```<|MERGE_RESOLUTION|>--- conflicted
+++ resolved
@@ -25,11 +25,7 @@
   flutter:
     sdk: flutter
 
-<<<<<<< HEAD
-  reactive_forms: ^5.0.1
-=======
   reactive_forms: ^5.0.2
->>>>>>> 84e883a4
 ```
 
 Then run the command `flutter packages get` on the console.
